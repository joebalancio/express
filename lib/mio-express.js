/*!
 * mio-express
 * https://github.com/mio/express
 */

'use strict';

/**
 * - Pair with [mio-ajax](https://github.com/mio/ajax) for automatic
 *   client-server communication.
 * - PATCH support with
 *   [fast-json-patch](https://github.com/Starcounter-Jack/Fast-JSON-Patch)
 * - Responds with 405 status for unsupported methods
 * - Support [`Prefer`](http://tools.ietf.org/html/rfc7240#section-4.2)
 *   header to control whether PUT and PATCH return the resource
 * - Includes `Location` header for created resources
 * - Emits events for accessing requests
 *
 * @example
 *
 * ```javascript
 * var mio = require('mio');
 * var ServerRoutes = require('mio-express').plugin;
 *
 * var User = mio.Resource.extend({
 *   attributes: {
 *     id: { primary: true }
 *   }
 * }, {
 *   baseUrl: '/users'
 * });
 *
 * User.use(ServerRoutes());
 * ```
 *
 * This will expose Express routing middleware via `User.router`:
 *
 * ```javascript
 * var bodyParser = require('body-parser');
 * var express = require('express');
 * var app = express();
 *
 * app
 *   .use(bodyParser.json())
 *   .use(User.router);
 * ```
 *
 * @module mio-express
 */

/**
 * @external mio
 * @see {@link https://github.com/mio/mio}
 */

/**
 * @name Resource
 * @memberof external:mio
 */

/**
 * Emitted by route handlers on request.
 *
 * @example
 *
 * ```javascript
 * Resource.hook('request', function (req, next) {
 *   req.body.createdBy = req.session.userId;
 *   next();
 * });
 * ```
 *
 * @event request
 * @param {express.Request} request
 * @param {Function} next
 */

/**
 * Emitted by route handlers on response.
 *
 * @example
 *
 * ```javascript
 * Resource.hook('response', function (res, next) {
 *   res.cookie('name', 'tobi', { domain: '.example.com', path: '/admin', secure: true });
 *   next();
 * });
 * ```
 *
 * @event response
 * @param {express.Response} response
 * @param {Function} next
 */

var defaults = require('defaults');
var HttpError = require('http-errors');
var jsonpatch = require('fast-json-patch');
var pathToRegExp = require('path-to-regexp');

/**
 * Returns Mio plugin function.
 *
 * Handlers return [`http-errors`](https://github.com/jshttp/http-errors).
 * These should be handled by your downstream error handling middleware.
 *
 * @example
 *
 * ```javascript
 * User.use(require('mio-express').plugin());
 * ```
 *
 * @param {Object=} options
 * @return {MioExpressPlugin}
 */
exports.plugin = function (options) {
  options = options || {};

  /**
   * Extends Mio resource with `Resource.router` and `Resource.routes`
   * middleware.
   *
   * @param {mio.Resource} Resource
   */
  return function MioExpressPlugin (Resource) {

    /**
     * Map of methods to route handlers.
     *
     * @memberof external:mio.Resource
     * @name routes
     * @type {Object}
     */
    Resource.routes = {
      /**
       * Map of collection methods to route handlers.
       *
       * @memberof external:mio.Resource.routes
       * @name collection
       * @type {Object}
       */
      collection: {}
    };

    var paths = {};

    // create route middleware for resource actions
    Object.keys(Resource.url()).forEach(function (action) {
      if (exports[action]) {
        Resource.routes[action] = function (req, res, next) {
          exports[action].call(Resource, req, res, next);
        };
      }
    });

    Object.keys(Resource.Collection.url()).forEach(function (action) {
      if (exports.collection[action]) {
        Resource.routes.collection[action] = function (req, res, next) {
          exports.collection[action].call(Resource, req, res, next);
        };
      }
    });

    Resource.routes.options = function (req, res, next) {
      exports.options.call(Resource, req, res, next);
    };

    Resource.routes.collection.options = Resource.routes.options;

    Resource.router = (new ResourceRouter(Resource)).middleware();
  };
};

/**
 * Handle GET request by retrieving resource.
 *
 * Responds with 200 status and body of resource if found, otherwise an
 * 404 error is passed to `next()` to be handled by downstream middleware.
 *
 * @this {mio.Resource} Resource
 * @param {express.Request} req
 * @param {express.Response} res
 * @param {express.Request.next} next
 * @fires request
 * @fires response
 * @function external:Resource.routes.get
 */
exports.get = function (req, res, next) {
  mergeParams(this, (req.query.where = req.query.where || {}), req.params);

  /**
   * Emitted by route handlers on GET request.
   *
   * @event request:get
   * @param {express.Request} request
   * @param {Function} next
   */
  this.trigger('request', req, function (err) {
    if (err) return next(err);

    this.trigger('request:get', req, function (err) {
      if (err) return next(err);

      this.get(req.query, function(err, resource) {
        if (err) return next(err);

        /**
         * Emitted by route handlers on GET response.
         *
         * @event response:get
         * @param {express.Response} response
         * @param {mio.Resource} resource
         * @param {Function} next
         */
        this.trigger('response', res, function (err) {
          if (err) return next(err);

          this.trigger('response:get', res, resource, function (err, _resource) {
            if (err) return next(err);

            if (_resource !== undefined) {
              resource = _resource;
            }

            if (resource) {
              res.status(200).send(resource);
            } else {
              next(HttpError(404, 'Not Found'));
            }
          });
        });
      });
    });
  });
};

/**
 * Handle POST request by creating a new resource or collection of resources.
 *
 * Responds with 201 status and body of created resource, as well as a
 * `Location` header with the URL of the newly created resource.
 *
 * @this {mio.Resource} Resource
 * @param {express.Request} req
 * @param {express.Response} res
 * @param {express.Request.next} next
 * @fires request
 * @fires response
 * @function external:mio.Resource.routes.post
 */
exports.post = function (req, res, next) {
  var Resource = this;
  var isArray = (req.body instanceof Array);

  // Add url parameters that match attribute names to the request body.
  if (req.params) {
    if (isArray) {
      req.body.forEach(function (representation) {
        mergeParams(Resource, representation, req.params);
      });
    } else {
      mergeParams(Resource, req.body, req.params);
    }
  }

  /**
   * Emitted by route handlers on POST request.
   *
   * @event request:post
   * @param {express.Request} request
   * @param {Function} next
   */
  this.trigger('request', req, function (err) {
    if (err) return next(err);

    this.trigger('request:post', req, function (err) {
      if (err) return next(err);

      var ResourceOrCollection = isArray ? Resource.Collection : Resource;

      ResourceOrCollection.post(req.body, function (err, result) {
        if (err) return next(err);

        var location = result.url('get');
        var resource = result;

        if (result instanceof Resource.Collection) {
          resource = result.at(0);
        }

        if (location && resource) {
          res.set('Location', location.replace(/:(\w+)/g, function(match, attr) {
            if (attr === 'primary') {
              attr = Resource.primaryKey;
            }

            if (Resource.attributes[attr] && resource[attr]) {
              return resource[attr];
            }

            return attr;
          }));
        }

        /**
         * Emitted by route handlers on POST response.
         *
         * @event response:post
         * @param {express.Response} response
         * @param {mio.Resource|mio.Resource.Collection} result
         * @param {Function} next
         */
        Resource.trigger('response', res, function (err) {
          if (err) return next(err);

          Resource.trigger('response:post', res, result, function (err, _result) {
            if (err) return next(err);

            if (_result !== undefined) {
              result = _result;
            }

            res.status(201).send(result);
          });
        });
      });
    });
  });
};

/**
 * Handle a PUT request by replacing or creating a resource.
 *
 * Responds with 204 status unless the HTTP header contains `Prefer:
 * return=representation`, in which case a 200 status is used and the
 * response body will contain the resource.
 *
 * Responds with 201 if the resource does not already exist and one is created.
 *
 * @this {mio.Resource} Resource
 * @param {express.Request} req
 * @param {express.Response} res
 * @param {express.Request.next} next
 * @fires request
 * @fires response
 * @function external:mio.Resource.routes.put
 */
exports.put = function (req, res, next) {
  var Resource = this;
  if (req.params) {
    mergeParams(this, (req.query.where = req.query.where || {}), req.params);
  }

  /**
   * Emitted by route handlers on PUT request.
   *
   * @event request:put
   * @param {express.Request} request
   * @param {Function} next
   */
  this.trigger('request', req, function (err) {
    if (err) return next(err);

    this.trigger('request:put', req, function (err) {
      if (err) return next(err);

      // This is not efficient but RFC 2616-9.6 requires servers to respond with
      // 201 if a resource was created as a result of a PUT. There does not seem
      // (to me) to be a better way to determine if a resource was created other
      // than to query for it first. -- Alex
      Resource.get(req.query, function (err, resource) {
        if (err) return next(err);

        var status = resource ? 204 : 201;

        Resource.put(req.query, req.body, function (err, resource) {
          if (err) return next(err);

          var prefer = req.get('prefer');

          /**
           * Emitted by route handlers on PUT response.
           *
           * @event response:put
           * @param {express.Response} response
           * @param {mio.Resource} resource
           * @param {Function} next
           */
          Resource.trigger('response', res, function (err) {
            if (err) return next(err);

            Resource.trigger('response:put', res, resource, function (err, _resource) {
              if (err) return next(err);

              if (_resource !== undefined) {
                resource = _resource;
              }

              if (status === 201) {
                res.status(201).send(resource);
              } else {
                // support RFC 7240 `Prefer` header
                if (prefer && prefer.match(/return=representation/i)) {
                  res.status(200).send(resource);
                } else {
                  res.status(204).end();
                }
              }
            });
          });
        });
      });
    });
  });
};

/**
 * Handle PATCH request by updating resource using provided JSON-Patch.
 *
 * Responds with 204 status unless the HTTP header contains `Prefer:
 * return=representation`, in which case a 200 status is used and the
 * response body will contain the resource.
 *
 * @this {mio.Resource} Resource
 * @param {express.Request} req
 * @param {express.Response} res
 * @param {express.Request.next} next
 * @fires request
 * @fires response
 * @function external:mio.Resource.routes.patch
 */
exports.patch = function (req, res, next) {
  var Resource = this;
  if (req.params) {
    mergeParams(this, (req.query.where = req.query.where || {}), req.params);
  }

  /**
   * Emitted by route handlers on PATCH request.
   *
   * @event request:patch
   * @param {express.Request} request
   * @param {Function} next
   */
  this.trigger('request', req, function (err) {
    if (err) return next(err);

    this.trigger('request:patch', req, function (err) {
      if (err) return next(err);

      this.get(req.query, function (err, resource) {
        if (err) return next(err);

        if (resource) {
          if (req.is('application/json-patch+json')) {
            try {
              if (req.body.length) {
                jsonpatch.apply(resource, req.body);
              } else {
                jsonpatch.apply(resource, [req.body]);
              }
            } catch (error) {
              return next(
                HttpError(400, "JSON-Patch malformed or invalid.")
              );
            }
          } else {
            resource.set(req.body);
          }

<<<<<<< HEAD
          resource.patch(function(err) {
            if (err) return next(err);

            /**
             * Emitted by route handlers on PATCH response.
             *
             * @event response:patch
             * @param {express.Response} response
             * @param {mio.Resource} resource
             * @param {Function} next
             */
            Resource.trigger('response', res, function (err) {
              if (err) return next(err);

              Resource.trigger('response:patch', res, resource, function (err) {
=======
          Resource.trigger('response:patch', res, resource, function (err, _resource) {
            if (err) return next(err);

            if (_resource !== undefined) {
              resource = _resource;
            }

            if (resource) {
              resource.patch(function(err) {
>>>>>>> e0bd8626
                if (err) return next(err);

                var prefer = req.get('prefer');

                // support RFC 7240 `Prefer` header
                if (prefer && prefer.match(/return=representation/i)) {
                  res.status(200).send(resource);
                } else {
                  res.status(204).end();
                }
              });
            });
          });
        } else {
          next(HttpError(404, 'Not Found'));
        }
      });
    });
  });
};

/**
 * Handle DELETE request by removing resource.
 *
 * Responds with 204 status if resource was removed.
 *
 * @this {mio.Resource} Resource
 * @param {express.Request} req
 * @param {express.Response} res
 * @param {express.Request.next} next
 * @fires request
 * @fires response
 * @function external:mio.Resource.routes.delete
 */
exports.delete = function (req, res, next) {
  var Resource = this;

  if (req.params) {
    mergeParams(this, (req.query.where = req.query.where || {}), req.params);
  }

  /**
   * Emitted by route handlers on DELETE request.
   *
   * @event request:delete
   * @param {express.Request} request
   * @param {Function} next
   */
  this.trigger('request', req, function (err) {
    if (err) return next(err);

    this.trigger('request:delete', req, function (err) {
      if (err) return next(err);

      this.get(req.query, function(err, resource) {
        if (err) return next(err);

        if (!resource) {
          return next(HttpError(404, 'Not Found'));
        }

        resource.delete(function(err) {
          if (err) return next(err);

          /**
           * Emitted by route handlers on DELETE response.
           *
           * @event response:delete
           * @param {express.Response} response
           * @param {mio.Resource} resource
           * @param {Function} next
           */
          Resource.trigger('response', res, function (err) {
            if (err) return next(err);

            Resource.trigger('response:delete', res, resource, function (err) {
              if (err) return next(err);

              res.status(204).end();
            });
          });
        });
      });
    });
  });
};

exports.collection = {};

/**
 * Handle GET request by retrieving resource collection.
 *
 * Responds with 200 status and body of resource collection.
 *
 * @this {mio.Resource} Resource
 * @param {express.Request} req
 * @param {express.Response} res
 * @param {express.Request.next} next
 * @fires request
 * @fires response
 * @function external:mio.Resource.routes.collection.get
 */
exports.collection.get = function (req, res, next) {
  var Resource = this;
  if (req.params) {
    mergeParams(this, (req.query.where = req.query.where || {}), req.params);
  }

  /**
   * Emitted by route handlers on collection GET request.
   *
   * @event request:collection:get
   * @param {express.Request} request
   * @param {Function} next
   */
  this.trigger('request', req, function (err) {
    if (err) return next(err);

    this.trigger('request:collection:get', req, function (err) {
      if (err) return next(err);

      this.Collection.get(req.query, function (err, collection) {
        if (err) return next(err);

        Resource.trigger('response', res, function (err) {
          if (err) return next(err);

          /**
           * Emitted by route handlers on collection GET response.
           *
           * @event response:collection:get
           * @param {express.Response} response
           * @param {mio.Resource.Collection} collection
           * @param {Function} next
           */
          Resource.trigger('response:collection:get', res, collection, function (err, _collection) {
            if (err) return next(err);

            if (_collection !== undefined) {
              collection = _collection;
            }

            res.status(200).send(collection);
          });
        });
      });
    });
  });
};

/**
 * Handle PATCH request by updating resources using provided JSON-Patch.
 *
 * Responds with 204 status unless the HTTP header contains `Prefer:
 * return=representation`, in which case a 200 status is used and the
 * response body will contain the resources updated.
 *
 * @this {mio.Resource} Resource
 * @param {express.Request} req
 * @param {express.Response} res
 * @param {express.Request.next} next
 * @fires request
 * @fires response
 * @function external:mio.Resource.routes.collection.patch
 */
exports.collection.patch = function (req, res, next) {
  if (req.params) {
    mergeParams(this, (req.query.where = req.query.where || {}), req.params);
  }

  /**
   * Emitted by route handlers on collection PATCH request.
   *
   * @event request:collection:patch
   * @param {express.Request} request
   * @param {Function} next
   */
  this.trigger('request', req, function (err) {
    if (err) return next(err);

    this.trigger('request:collection:patch', req, function (err) {
      if (err) return next(err);

      this.Collection.get(req.query, function(err, resources) {
        if (err) return next(err);

        if (req.is('application/json-patch+json')) {
          resources.forEach(function(resource, i) {
            if (req.body.length) {
              jsonpatch.apply(resource, req.body[i]);
            } else {
              jsonpatch.apply(resource, [req.body]);
            }
          });
        } else {
          resources.forEach(function(resource, i) {
            resource.set(req.body);
          });
        }

        this.patch(req.query, req.body, function(err) {
          if (err) return next(err);

          var prefer = req.get('prefer');

          this.trigger('response', res, function (err) {
            if (err) return next(err);

            /**
             * Emitted by route handlers on collection PATCH response.
             *
             * @event response:collection:patch
             * @param {express.Response} response
             * @param {mio.Resource.Collection} collection
             * @param {Function} next
             */
            this.trigger('response:collection:patch', res, resources, function (err, _resources) {
              if (err) return next(err);

              if (_resources !== undefined) {
                resources = _resources;
              }

              // support RFC 7240 `Prefer` header
              if (prefer && prefer.match(/return=representation/i)) {
                res.status(200).send(resources);
              } else {
                res.status(204).end();
              }
            });
          });
        });
      });
    });
  });
};

/**
 * Handle DELETE request by removing resources
 *
 * Responds with 204 status if resources were removed.
 *
 * @this {mio.Resource} Resource
 * @param {express.Request} req
 * @param {express.Response} res
 * @param {express.Request.next} next
 * @fires request
 * @fires response
 * @function external:mio.Resource.routes.collection.delete
 */

exports.collection.delete = function (req, res, next) {
  var Resource = this;
  if (req.params) {
    mergeParams(this, (req.query.where = req.query.where || {}), req.params);
  }

  /**
   * Emitted by route handlers on collection DELETE request.
   *
   * @event request:collection:delete
   * @param {express.Request} request
   * @param {Function} next
   */
  this.trigger('request', req, function (err) {
    if (err) return next(err);

    this.trigger('request:collection:delete', req, function (err) {
      if (err) return next(err);

      this.Collection.delete(req.query, function(err) {
        if (err) return next(err);

        Resource.trigger('response', res, function (err) {
          if (err) return next(err);

          /**
           * Emitted by route handlers on collection DELETE response.
           *
           * @event response:collection:delete
           * @param {express.Response} response
           * @param {Function} next
           */
          Resource.trigger('response:collection:delete', res, function (err) {
            if (err) return next(err);

            res.status(204).end();
          });
        });
      });
    });
  });
};

/**
 * Handle OPTIONS request by introspecting resource definition.
 *
 * Responds with 200 status and information about the resource in the response
 * body.
 *
 * @this {mio.Resource} Resource
 * @param {express.Request} req
 * @param {express.Response} res
 * @param {Function(err)} next
 * @fires request
 * @function external:mio.Resource.routes.options
 */
exports.options = function (req, res, next) {
  var attributes = this.attributes;

  var body = {
    actions: this.urls,
    resource_description: this.description || undefined,
    resource_schema: {}
  };

  for (var name in attributes) {
    if (attributes[name].serializable !== false) {
      body.resource_schema[name] = attributes[name].description || {
        required: !!attributes[name].required
      };
    }
  }

  setAllowedActions(req.route.path, this, res);

  res.status(200).send(body);
};

/**
 * Respond with 405 Method Not Allowed.
 *
 * @this {mio.Resource} Resource
 * @param {express.Request} req
 * @param {express.Response} res
 * @param {express.Request.next} next
 * @private
 */
exports.methodNotAllowed = function (req, res, next) {
  setAllowedActions(req.route.path, this, res);
  next(HttpError(405, 'Method Not Allowed'));
};

/**
 * Create a new router for given `Resource`.
 *
 * @param {mio.Resource} Resource
 * @return {Router}
 * @class
 * @private
 */
function ResourceRouter (Resource) {
  var router = this;
  var urls = Resource.url();
  var collectionUrls = Resource.Collection.url();

  this.Resource = Resource;
  this.routes = [];

  Object.keys(urls).forEach(function (method) {
    var route = {
      action: method,
      path: urls[method],
      method: method.toUpperCase(),
      handler: Resource.routes[method],
      params: []
    };

    route.regexp = pathToRegExp(Resource.url(method), route.params);

    router.routes.push(route);
  });

  Object.keys(collectionUrls).forEach(function (method) {
    var route = {
      action: method,
      path: collectionUrls[method],
      method: method.toUpperCase(),
      handler: Resource.routes.collection[method],
      params: []
    };

    route.regexp = pathToRegExp(Resource.Collection.url(method), route.params);

    router.routes.push(route);
  });
}

/**
 * Match request and return array of resource routes and populate `req.query`.
 *
 * @param {express.Request} req
 * @return {Array|null}
 * @private
 */
ResourceRouter.prototype.match = function (req) {
  var matches;
  var matched = [];

  for (var i=0, l=this.routes.length; i<l; i++) {
    if (matches = this.routes[i].regexp.exec(req.path)) {
      req.params = req.params || {};

      for (var ii=1, ll=matches.length; ii<ll; ii++) {
        req.params[this.routes[i].params[ii-1].name] = matches[ii];
      }

      matched.push(this.routes[i]);
    }
  }

  return matched.length && matched;
};

/**
 * Returns Express middleware function.
 *
 * @return {MioExpressRouterMiddleware}
 * @private
 */
ResourceRouter.prototype.middleware = function () {
  var router = this;
  var Resource = this.Resource;

  /**
   * Resource router middleware.
   *
   * @param {express.Request} req
   * @param {express.Response} res
   * @param {express.Request.next} next
   * @function external:mio.Resource.router
   */
  return function MioExpressRouterMiddleware (req, res, next) {
    var matched;

    if (matched = router.match(req)) {
      req.route = matched[0];

      for (var i=0, l=matched.length; i<l; i++) {
        if (matched[i].method === req.method) {
          return matched[i].handler(req, res, next);
        }
      }

      exports.methodNotAllowed.call(Resource, req, res, next);
    } else {
      next();
    }
  };
};

/**
 * Set `Allow` header.
 *
 * @param {String} path route path
 * @param {mio.Resource} Resource
 * @param {express.Response} res
 * @private
 */
function setAllowedActions (path, Resource, res) {
  var urls = Resource.url();
  var allowed = [];

  for (var method in urls) {
    if (path === urls[method]) {
      allowed.push(urls[method]);
    }
  }

  res.set('Allow', allowed);
}

/**
 * Merge request parameters into given `target`.
 *
 * @param {mio.Resource} Resource
 * @param {Object} target
 * @param {Object} params
 * @return {Object} returns target
 * @private
 */
function mergeParams (Resource, target, params) {
  var attributes = Object.keys(Resource.attributes);

  Object.keys(params).forEach(function (param) {
    if (param === 'primary') param = Resource.primaryKey;
    if (~attributes.indexOf(param)) {
      target[param] = params[param];
      if (typeof params[param] == 'string' && !isNaN(params[param])) {
        target[param] = Number(params[param]);
      }
    }
  });

  return target;
};

/**
 * Merge object `b` into object `a`.
 *
 * @private
 */
function merge (a, b) {
  for (var key in b) {
    a[key] = b[key];
  }
  return a;
};<|MERGE_RESOLUTION|>--- conflicted
+++ resolved
@@ -467,7 +467,6 @@
             resource.set(req.body);
           }
 
-<<<<<<< HEAD
           resource.patch(function(err) {
             if (err) return next(err);
 
@@ -482,19 +481,12 @@
             Resource.trigger('response', res, function (err) {
               if (err) return next(err);
 
-              Resource.trigger('response:patch', res, resource, function (err) {
-=======
-          Resource.trigger('response:patch', res, resource, function (err, _resource) {
-            if (err) return next(err);
-
-            if (_resource !== undefined) {
-              resource = _resource;
-            }
-
-            if (resource) {
-              resource.patch(function(err) {
->>>>>>> e0bd8626
+              Resource.trigger('response:patch', res, resource, function (err, _resource) {
                 if (err) return next(err);
+
+                if (_resource !== undefined) {
+                  resource = _resource;
+                }
 
                 var prefer = req.get('prefer');
 
